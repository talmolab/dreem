--- conflicted
+++ resolved
@@ -13,12 +13,8 @@
 
 from dreem.io import AssociationMatrix
 from dreem.models.attention_head import ATTWeightHead
-<<<<<<< HEAD
-from dreem.models import Embedding
+from dreem.models import Embedding, FourierPositionalEmbeddings
 from dreem.models.mlp import MLP
-=======
-from dreem.models import Embedding, FourierPositionalEmbeddings
->>>>>>> 4341167a
 from dreem.models.model_utils import get_boxes, get_times
 from torch import nn
 import copy
@@ -115,10 +111,6 @@
             self.embedding_meta = {}
             self.embedding_agg_method = None
 
-        self.fourier_embeddings = FourierPositionalEmbeddings(
-            n_components=8, d_model=d_model
-        )
-
         # Transformer Encoder
         encoder_layer = TransformerEncoderLayer(
             d_model, nhead, dim_feedforward, dropout, activation, norm
@@ -204,45 +196,12 @@
         ref_boxes = torch.nan_to_num(ref_boxes, -1.0)
         ref_times, query_times = get_times(ref_instances, query_instances)
 
-<<<<<<< HEAD
         batch_size, total_instances, embed_dim = ref_features.shape
-=======
-        window_length = len(ref_times.unique())
-
-        ref_temp_emb = self.temp_emb(ref_times)
-
-        ref_pos_emb = self.pos_emb(ref_boxes)
-
-        if self.return_embedding:
-            for i, instance in enumerate(ref_instances):
-                instance.add_embedding("pos", ref_pos_emb[i])
-                instance.add_embedding("temp", ref_temp_emb[i])
-
-        ref_emb = (ref_pos_emb + ref_temp_emb) / 2.0
-
-        ref_emb = ref_emb.view(1, total_instances, embed_dim)
-
-        ref_emb = ref_emb.permute(1, 0, 2)  # (total_instances, batch_size, embed_dim)
-
-        batch_size, total_instances = ref_features.shape[:-1]
-
->>>>>>> 4341167a
         ref_features = ref_features.permute(
             1, 0, 2
         )  # (total_instances, batch_size, embed_dim)
         encoder_queries = ref_features
 
-<<<<<<< HEAD
-        # (encoder_features, ref_pos_emb, ref_temp_emb) \
-        encoder_features, pos_emb_traceback, temp_emb_traceback = self.encoder(
-            encoder_queries,
-            embedding_map={"pos": self.pos_emb, "temp": self.temp_emb},
-            boxes=ref_boxes,
-            times=ref_times,
-            embedding_agg_method=self.embedding_agg_method,
-        )  # (total_instances, batch_size, embed_dim) or
-        # (3*total_instances,batch_size,embed_dim) if using stacked embeddings
-=======
         # apply fourier embeddings if using fourier rope, OR if using descriptor (compact) visual encoder
         if (
             self.embedding_meta
@@ -262,10 +221,15 @@
                 self.fourier_norm,
             )
 
-        encoder_features = self.encoder(
-            encoder_queries, pos_emb=ref_emb
-        )  # (total_instances, batch_size, embed_dim)
->>>>>>> 4341167a
+        # (encoder_features, ref_pos_emb, ref_temp_emb) \
+        encoder_features, pos_emb_traceback, temp_emb_traceback = self.encoder(
+            encoder_queries,
+            embedding_map={"pos": self.pos_emb, "temp": self.temp_emb},
+            boxes=ref_boxes,
+            times=ref_times,
+            embedding_agg_method=self.embedding_agg_method,
+        )  # (total_instances, batch_size, embed_dim) or
+        # (3*total_instances,batch_size,embed_dim) if using stacked embeddings
 
         if self.return_embedding:
             for i, instance in enumerate(ref_instances):
@@ -299,19 +263,9 @@
         else:  # for training, query_instances is None so just pass in the ref data
             n_query = total_instances
             query_instances = ref_instances
-<<<<<<< HEAD
             query_features = ref_features
             query_boxes = ref_boxes
             query_times = ref_times
-
-        decoder_features, pos_emb_traceback, temp_emb_traceback = self.decoder(
-=======
-            query_times = ref_times
-
-        if self.return_embedding:
-            for i, instance in enumerate(query_instances):
-                instance.add_embedding("pos", query_pos_emb[i])
-                instance.add_embedding("temp", query_temp_emb[i])
 
         # apply fourier embeddings if using fourier rope, OR if using descriptor (compact) visual encoder
         if (
@@ -333,7 +287,7 @@
             )
 
         decoder_features = self.decoder(
->>>>>>> 4341167a
+        decoder_features, pos_emb_traceback, temp_emb_traceback = self.decoder(
             query_features,
             encoder_features,
             embedding_map={"pos": self.pos_emb, "temp": self.temp_emb},
