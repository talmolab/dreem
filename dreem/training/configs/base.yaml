model:
  ckpt_path: null
  encoder_cfg: 
    model_name: "resnet18"
    backend: "timm"
    in_chans: 3
  d_model: 1024
  nhead: 8
  num_encoder_layers: 1
  num_decoder_layers: 1
  dropout: 0.1
  activation: "relu"
  return_intermediate_dec: False
  norm: False
  num_layers_attn_head: 2
  dropout_attn_head: 0.1
  embedding_meta: 
    pos:
        mode: "fixed" # supports fixed, learned, rope
        normalize: true
    temp:
        mode: "fixed" # supports fixed, learned, rope
    embedding_agg_method: "stack" # supports stack, average, concatenate
  return_embedding: False
  decoder_self_attn: False

loss:
  neg_unmatched: false
  epsilon: 1e-4
  asso_weight: 1.0

#currently assumes adam. TODO adapt logic for other optimizers like sgd
optimizer:
  name: "Adam"
  lr: 0.001
  betas: [0.9, 0.999]
  eps: 1e-8
  weight_decay: 0.01

#currently assumes reduce lr on plateau
scheduler:
  name: "ReduceLROnPlateau"
  mode: "min"
  factor: 0.5
  patience: 10
  threshold: 1e-4
  threshold_mode: "rel"

tracker:
  window_size: 8
  use_vis_feats: true
  overlap_thresh: 0.01
  mult_thresh: true
  decay_time: null
  iou: null
  max_center_dist: null

runner:
  metrics:
      train: ['num_switches']
      val: ['num_switches']
      test: ['num_switches']
  persistent_tracking:
      train: false
      val: true
      test: true
      
dataset:
  train_dataset:
    slp_files: ["../../tests/data/sleap/two_flies.slp"]
    video_files: ["../../tests/data/sleap/two_flies.mp4"]
    padding: 5
    crop_size: 128
    chunk: true
    clip_length: 32
    mode: "train"

  val_dataset:
    slp_files: ["../../tests/data/sleap/two_flies.slp"]
    video_files: ["../../tests/data/sleap/two_flies.mp4"]
    padding: 5
    crop_size: 128 
    chunk: True
    clip_length: 32
    mode: "val"

  test_dataset:
    slp_files: ["../../tests/data/sleap/two_flies.slp"]
    video_files: ["../../tests/data/sleap/two_flies.mp4"]
    padding: 5
    crop_size: 128 
    chunk: True
    clip_length: 32
    mode: "test"

dataloader:
  train_dataloader:
    shuffle: true
    num_workers: 0
  val_dataloader:
    shuffle: false
    num_workers: 0
  test_dataloader: 
    shuffle: false
    num_workers: 0

logging:
  logger_type: null
  name: "example_train"
  entity: null
  job_type: "train"
  notes: "Example train job"
  dir: "./logs"
  group: "example"
  save_dir: './logs'
  project: "GTR"
  log_model: null

early_stopping:
  monitor: "val_loss"
  min_delta: 0.1
  patience: 10
  mode: "min"
  check_finite: true
  stopping_threshold: 1e-8
  divergence_threshold: 30

checkpointing:
  monitor: ["val_loss","val_num_switches"]
  verbose: true
  save_last: true
  dirpath: null
  auto_insert_metric_name: true
  every_n_epochs: 1

trainer:
<<<<<<< HEAD
  # only use mps and devices params for apple silicon runs
  accelerator: "mps"
  devices: 1
=======
  # only use this for local apple silicon runs; change for cluster runs
  # accelerator: "mps"
  # devices: 1
>>>>>>> f02a1739
  check_val_every_n_epoch: 1
  enable_checkpointing: true
  gradient_clip_val: null
  limit_train_batches: 1.0
  limit_test_batches: 1.0
  limit_val_batches: 1.0
  log_every_n_steps: 1
  max_epochs: 1
  min_epochs: 1

view_batch:
  enable: False
  num_frames: 0
  no_train: False<|MERGE_RESOLUTION|>--- conflicted
+++ resolved
@@ -134,15 +134,9 @@
   every_n_epochs: 1
 
 trainer:
-<<<<<<< HEAD
-  # only use mps and devices params for apple silicon runs
-  accelerator: "mps"
-  devices: 1
-=======
   # only use this for local apple silicon runs; change for cluster runs
   # accelerator: "mps"
   # devices: 1
->>>>>>> f02a1739
   check_val_every_n_epoch: 1
   enable_checkpointing: true
   gradient_clip_val: null
