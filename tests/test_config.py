--- conflicted
+++ resolved
@@ -1,13 +1,8 @@
 """Tests for `config.py`"""
 
 from omegaconf import OmegaConf
-<<<<<<< HEAD
-from biogtr.io import Config
-from biogtr.models import GlobalTrackingTransformer, GTRRunner
-=======
 from dreem.io import Config
 from dreem.models import GlobalTrackingTransformer, GTRRunner
->>>>>>> f04eb9fa
 
 import torch
 
