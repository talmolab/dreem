"""Module containing data classes such as Instances and Frames."""

import torch
import sleap_io as sio
import numpy as np
from numpy.typing import ArrayLike
from typing import Union, List


class Instance:
    """Class representing a single instance to be tracked."""

    def __init__(
        self,
        gt_track_id: int = -1,
        pred_track_id: int = -1,
        bbox: ArrayLike = torch.empty((0, 4)),
        crop: ArrayLike = torch.tensor([]),
        centroid: dict[str, ArrayLike] = None,
        features: ArrayLike = torch.tensor([]),
        track_score: float = -1.0,
        point_scores: ArrayLike = None,
        instance_score: float = -1.0,
        skeleton: sio.Skeleton = None,
        pose: dict[str, ArrayLike] = None,
        device: str = None,
    ):
        """Initialize Instance.

        Args:
            gt_track_id: Ground truth track id - only used for train/eval.
            pred_track_id: Predicted track id. Untracked instance is represented by -1.
            bbox: The bounding box coordinate of the instance. Defaults to an empty tensor.
            crop: The crop of the instance.
            centroid: the centroid around which the bbox was cropped.
            features: The reid features extracted from the CNN backbone used in the transformer.
            track_score: The track score output from the association matrix.
            point_scores: The point scores from sleap.
            instance_score: The instance scores from sleap.
            skeleton: The sleap skeleton used for the instance.
            pose: A dictionary containing the node name and corresponding point.
            device: String representation of the device the instance should be on.
        """
        if gt_track_id is not None:
            self._gt_track_id = torch.tensor([gt_track_id])
        else:
            self._gt_track_id = torch.tensor([-1])

        if pred_track_id is not None:
            self._pred_track_id = torch.tensor([pred_track_id])
        else:
            self._pred_track_id = torch.tensor([])

        if skeleton is None:
            self._skeleton = sio.Skeleton(["centroid"])
        else:
            self._skeleton = skeleton

        if not isinstance(bbox, torch.Tensor):
            self._bbox = torch.tensor(bbox)
        else:
            self._bbox = bbox

        if centroid is not None:
            self._centroid = centroid
        elif self.bbox.shape[0]:
            y1, x1, y2, x2 = self.bbox.squeeze()
            self._centroid = {"centroid": np.array([(x1 + x2) / 2, (y1 + y2) / 2])}
        else:
            self._centroid = {}

        if self._bbox.shape[0] and len(self._bbox.shape) == 1:
            self._bbox = self._bbox.unsqueeze(0)  # (n_anchors, 4)
        if self._bbox.shape[1] and len(self._bbox.shape) == 2:
            self._bbox = self._bbox.unsqueeze(0)  # (1, n_anchors, 4)

        if centroid is not None:
            self._centroid = centroid
        elif self.bbox.shape[1]:
            y1, x1, y2, x2 = self.bbox.squeeze(dim=0).nanmean(dim=0)
            self._centroid = {"centroid": np.array([(x1 + x2) / 2, (y1 + y2) / 2])}
        else:
            self._centroid = {}

        if not isinstance(crop, torch.Tensor):
            self._crop = torch.tensor(crop)
        else:
            self._crop = crop

        if len(self._crop.shape) == 2:  # (h, w)
            self._crop = self._crop.unsqueeze(0)  # (c, h, w)
        if len(self._crop.shape) == 3:
            self._crop = self._crop.unsqueeze(0)  # (1, c, h, w)

        if not isinstance(features, torch.Tensor):
            self._features = torch.tensor(features)
        else:
            self._features = features

        if self._features.shape[0] and len(self._features.shape) == 1:  # (d,)
            self._features = self._features.unsqueeze(0)  # (1, d)

        if pose is not None:
            self._pose = pose

        elif self.bbox.shape[1]:
            y1, x1, y2, x2 = self.bbox.squeeze(dim=0).mean(dim=0)
            self._pose = {"centroid": np.array([(x1 + x2) / 2, (y1 + y2) / 2])}

        else:
            self._pose = {}

        self._track_score = track_score
        self._instance_score = instance_score

        if point_scores is not None:
            self._point_scores = point_scores
        else:
            self._point_scores = np.zeros_like(self.pose)

        self._device = device
        self.to(self._device)

    def __repr__(self) -> str:
        """Return string representation of the Instance."""
        return (
            "Instance("
            f"gt_track_id={self._gt_track_id.item()}, "
            f"pred_track_id={self._pred_track_id.item()}, "
            f"bbox={self._bbox}, "
            f"centroid={self._centroid}, "
            f"crop={self._crop.shape}, "
            f"features={self._features.shape}, "
            f"device={self._device}"
            ")"
        )

    def to(self, map_location):
        """Move instance to different device or change dtype. (See `torch.to` for more info).

        Args:
            map_location: Either the device or dtype for the instance to be moved.

        Returns:
            self: reference to the instance moved to correct device/dtype.
        """
        if map_location is not None and map_location != "":
            self._gt_track_id = self._gt_track_id.to(map_location)
            self._pred_track_id = self._pred_track_id.to(map_location)
            self._bbox = self._bbox.to(map_location)
            self._crop = self._crop.to(map_location)
            self._features = self._features.to(map_location)
            self.device = map_location

        return self

    def to_slp(
        self, track_lookup: dict[int, sio.Track] = {}
    ) -> tuple[sio.PredictedInstance, dict[int, sio.Track]]:
        """Convert instance to sleap_io.PredictedInstance object.

        Args:
            track_lookup: A track look up dictionary containing track_id:sio.Track.
        Returns: A sleap_io.PredictedInstance with necessary metadata
        and a track_lookup dictionary to persist tracks.
        """
        try:
            track_id = self.pred_track_id.item()
            if track_id not in track_lookup:
                track_lookup[track_id] = sio.Track(name=self.pred_track_id.item())

            track = track_lookup[track_id]

            return (
                sio.PredictedInstance.from_numpy(
                    points=self.pose,
                    skeleton=self.skeleton,
                    point_scores=self.point_scores,
                    instance_score=self.instance_score,
                    tracking_score=self.track_score,
                    track=track,
                ),
                track_lookup,
            )
        except Exception as e:
            print(
                f"Pose shape: {self.pose.shape}, Pose score shape {self.point_scores.shape}"
            )
            raise RuntimeError(f"Failed to convert to sio.PredictedInstance: {e}")

    @property
    def device(self) -> str:
        """The device the instance is on.

        Returns:
            The str representation of the device the gpu is on.
        """
        return self._device

    @device.setter
    def device(self, device) -> None:
        """Set for the device property.

        Args:
            device: The str representation of the device.
        """
        self._device = device

    @property
    def gt_track_id(self) -> torch.Tensor:
        """The ground truth track id of the instance.

        Returns:
            A tensor containing the ground truth track id
        """
        return self._gt_track_id

    @gt_track_id.setter
    def gt_track_id(self, track: int):
        """Set the instance ground-truth track id.

        Args:
           track: An int representing the ground-truth track id.
        """
        if track is not None:
            self._gt_track_id = torch.tensor([track])
        else:
            self._gt_track_id = torch.tensor([])

    def has_gt_track_id(self) -> bool:
        """Determine if instance has a gt track assignment.

        Returns:
            True if the gt track id is set, otherwise False.
        """
        if self._gt_track_id.shape[0] == 0:
            return False
        else:
            return True

    @property
    def pred_track_id(self) -> torch.Tensor:
        """The track id predicted by the tracker using asso_output from model.

        Returns:
            A tensor containing the predicted track id.
        """
        return self._pred_track_id

    @pred_track_id.setter
    def pred_track_id(self, track: int) -> None:
        """Set predicted track id.

        Args:
            track: an int representing the predicted track id.
        """
        if track is not None:
            self._pred_track_id = torch.tensor([track])
        else:
            self._pred_track_id = torch.tensor([])

    def has_pred_track_id(self) -> bool:
        """Determine whether instance has predicted track id.

        Returns:
            True if instance has a pred track id, False otherwise.
        """
        if self._pred_track_id.item() == -1 or self._pred_track_id.shape[0] == 0:
            return False
        else:
            return True

    @property
    def bbox(self) -> torch.Tensor:
        """The bounding box coordinates of the instance in the original frame.

        Returns:
            A (1,4) tensor containing the bounding box coordinates.
        """
        return self._bbox

    @bbox.setter
    def bbox(self, bbox: ArrayLike) -> None:
        """Set the instance bounding box.

        Args:
            bbox: an arraylike object containing the bounding box coordinates.
        """
        if bbox is None or len(bbox) == 0:
            self._bbox = torch.empty((0, 4))
        else:
            if not isinstance(bbox, torch.Tensor):
                self._bbox = torch.tensor(bbox)
            else:
                self._bbox = bbox

        if self._bbox.shape[0] and len(self._bbox.shape) == 1:
            self._bbox = self._bbox.unsqueeze(0)
        if self._bbox.shape[1] and len(self._bbox.shape) == 2:
            self._bbox = self._bbox.unsqueeze(0)

    def has_bbox(self) -> bool:
        """Determine if the instance has a bbox.

        Returns:
            True if the instance has a bounding box, false otherwise.
        """
        if self._bbox.shape[1] == 0:
            return False
        else:
            return True

    @property
    def centroid(self) -> dict[str, ArrayLike]:
        """The centroid around which the crop was formed.

        Returns:
            A dict containing the anchor name and the x, y bbox midpoint.
        """
        return self._centroid

    @centroid.setter
    def centroid(self, centroid: dict[str, ArrayLike]) -> None:
        """Set the centroid of the instance.

        Args:
            centroid: A dict containing the anchor name and points.
        """
        self._centroid = centroid

    @property
<<<<<<< HEAD
    def anchor(self) -> list[str]:
        """The anchor node name around which the crop was formed.

        Returns:
            the list of anchors around which each crop was formed
        """
        if self.centroid:
            return list(self.centroid.keys())
=======
    def anchor(self) -> str:
        """The anchor node name around which the crop was formed.

        Returns:
            the node name of the anchor around which the crop was formed
        """
        if self.centroid:
            return list(self.centroid.keys())[0]
>>>>>>> 1b7e8179
        return ""

    @property
    def crop(self) -> torch.Tensor:
        """The crop of the instance.

        Returns:
            A (1, c, h , w) tensor containing the cropped image centered around the instance.
        """
        return self._crop

    @crop.setter
    def crop(self, crop: ArrayLike) -> None:
        """Set the crop of the instance.

        Args:
            crop: an arraylike object containing the cropped image of the centered instance.
        """
        if crop is None or len(crop) == 0:
            self._crop = torch.tensor([])
        else:
            if not isinstance(crop, torch.Tensor):
                self._crop = torch.tensor(crop)
            else:
                self._crop = crop

        if len(self._crop.shape) == 2:
            self._crop = self._crop.unsqueeze(0)
        if len(self._crop.shape) == 3:
            self._crop = self._crop.unsqueeze(0)

    def has_crop(self) -> bool:
        """Determine if the instance has a crop.

        Returns:
            True if the instance has an image otherwise False.
        """
        if self._crop.shape[0] == 0:
            return False
        else:
            return True

    @property
    def features(self) -> torch.Tensor:
        """Re-ID feature vector from backbone model to be used as input to transformer.

        Returns:
            a (1, d) tensor containing the reid feature vector.
        """
        return self._features

    @features.setter
    def features(self, features: ArrayLike) -> None:
        """Set the reid feature vector of the instance.

        Args:
            features: a (1,d) array like object containing the reid features for the instance.
        """
        if features is None or len(features) == 0:
            self._features = torch.tensor([])

        elif not isinstance(features, torch.Tensor):
            self._features = torch.tensor(features)
        else:
            self._features = features

        if self._features.shape[0] and len(self._features.shape) == 1:
            self._features = self._features.unsqueeze(0)

    def has_features(self) -> bool:
        """Determine if the instance has computed reid features.

        Returns:
            True if the instance has reid features, False otherwise.
        """
        if self._features.shape[0] == 0:
            return False
        else:
            return True

    @property
    def pose(self) -> dict[str, ArrayLike]:
        """Get the pose of the instance.

        Returns:
            A dictionary containing the node and corresponding x,y points
        """
        return self._pose

    @pose.setter
    def pose(self, pose: dict[str, ArrayLike]) -> None:
        """Set the pose of the instance.

        Args:
            pose: A nodes x 2 array containing the pose coordinates.
        """
        if pose is not None:
            self._pose = pose

        elif self.bbox.shape[0]:
            y1, x1, y2, x2 = self.bbox.squeeze()
            self._pose = {"centroid": np.array([(x1 + x2) / 2, (y1 + y2) / 2])}

        else:
            self._pose = {}

    def has_pose(self) -> bool:
        """Check if the instance has a pose.

        Returns True if the instance has a pose.
        """
        if len(self.pose):
            return True
        return False

    @property
    def shown_pose(self) -> dict[str, ArrayLike]:
        """Get the pose with shown nodes only.

        Returns: A dictionary filtered by nodes that are shown (points are not nan).
        """
        pose = self.pose
        return {node: point for node, point in pose.items() if not np.isna(point).any()}

    @property
    def skeleton(self) -> sio.Skeleton:
        """Get the skeleton associated with the instance.

        Returns: The sio.Skeleton associated with the instance.
        """
        return self._skeleton

    @skeleton.setter
    def skeleton(self, skeleton: sio.Skeleton) -> None:
        """Set the skeleton associated with the instance.

        Args:
            skeleton: The sio.Skeleton associated with the instance.
        """
        self._skeleton = skeleton

    @property
    def point_scores(self) -> ArrayLike:
        """Get the point scores associated with the pose prediction.

        Returns: a vector of shape n containing the point scores outputed from sleap associated with pose predictions.
        """
        return self._point_scores

    @point_scores.setter
    def point_scores(self, point_scores: ArrayLike) -> None:
        """Set the point scores associated with the pose prediction.

        Args:
            point_scores: a vector of shape n containing the point scores
            outputted from sleap associated with pose predictions.
        """
        self._point_scores = point_scores

    @property
    def instance_score(self) -> float:
        """Get the pose prediction score associated with the instance.

        Returns: a float from 0-1 representing an instance_score.
        """
        return self._instance_score

    @instance_score.setter
    def instance_score(self, instance_score: float) -> None:
        """Set the pose prediction score associated with the instance.

        Args:
            instance_score: a float from 0-1 representing an instance_score.
        """
        self._instance_score = instance_score

    @property
    def track_score(self) -> float:
        """Get the track_score of the instance.

        Returns: A float from 0-1 representing the output used in the tracker for assignment.
        """
        return self._track_score

    @track_score.setter
    def track_score(self, track_score: float) -> None:
        """Set the track_score of the instance.

        Args:
            track_score: A float from 0-1 representing the output used in the tracker for assignment.
        """
        self._track_score = track_score


class Frame:
    """Data structure containing metadata for a single frame of a video."""

    def __init__(
        self,
        video_id: int,
        frame_id: int,
        vid_file: str = "",
        img_shape: ArrayLike = [0, 0, 0],
        instances: List[Instance] = [],
        asso_output: ArrayLike = None,
        matches: tuple = None,
        traj_score: Union[ArrayLike, dict] = None,
        device=None,
    ):
        """Initialize Frame.

        Args:
            video_id: The video index in the dataset.
            frame_id: The index of the frame in a video.
            vid_file: The path to the video the frame is from.
            img_shape: The shape of the original frame (not the crop).
            instances: A list of Instance objects that appear in the frame.
            asso_output: The association matrix between instances
            output directly from the transformer.
            matches: matches from LSA algorithm between the instances and
            available trajectories during tracking.
            traj_score: Either a dict containing the association matrix
            between instances and trajectories along postprocessing pipeline
            or a single association matrix.
            device: The device the frame should be moved to.
        """
        self._video_id = torch.tensor([video_id])
        self._frame_id = torch.tensor([frame_id])

        try:
            self._video = sio.Video(vid_file)
        except ValueError:
            self._video = vid_file

        if isinstance(img_shape, torch.Tensor):
            self._img_shape = img_shape
        else:
            self._img_shape = torch.tensor([img_shape])

        self._instances = instances

        self._asso_output = asso_output
        self._matches = matches

        if traj_score is None:
            self._traj_score = {}
        elif isinstance(traj_score, dict):
            self._traj_score = traj_score
        else:
            self._traj_score = {"initial": traj_score}

        self._device = device
        self.to(device)

    def __repr__(self) -> str:
        """Return String representation of the Frame.

        Returns:
            The string representation of the frame.
        """
        return (
            "Frame("
            f"video={self._video.filename if isinstance(self._video, sio.Video) else self._video}, "
            f"video_id={self._video_id.item()}, "
            f"frame_id={self._frame_id.item()}, "
            f"img_shape={self._img_shape}, "
            f"num_detected={self.num_detected}, "
            f"asso_output={self._asso_output}, "
            f"traj_score={self._traj_score}, "
            f"matches={self._matches}, "
            f"instances={self._instances}, "
            f"device={self._device}"
            ")"
        )

    def to(self, map_location: str):
        """Move frame to different device or dtype (See `torch.to` for more info).

        Args:
            map_location: A string representing the device to move to.

        Returns:
            The frame moved to a different device/dtype.
        """
        self._video_id = self._video_id.to(map_location)
        self._frame_id = self._frame_id.to(map_location)
        self._img_shape = self._img_shape.to(map_location)

        if isinstance(self._asso_output, torch.Tensor):
            self._asso_output = self._asso_output.to(map_location)

        if isinstance(self._matches, torch.Tensor):
            self._matches = self._matches.to(map_location)

        for key, val in self._traj_score.items():
            if isinstance(val, torch.Tensor):
                self._traj_score[key] = val.to(map_location)

        for instance in self._instances:
            instance = instance.to(map_location)

        self._device = map_location
        return self

    def to_slp(
        self, track_lookup: dict[int : sio.Track] = {}
    ) -> tuple[sio.LabeledFrame, dict[int, sio.Track]]:
        """Convert Frame to sleap_io.LabeledFrame object.

        Args:
            track_lookup: A lookup dictionary containing the track_id and sio.Track for persistence

        Returns: A tuple containing a LabeledFrame object with necessary metadata and
        a lookup dictionary containing the track_id and sio.Track for persistence
        """
        slp_instances = []
        for instance in self.instances:
            slp_instance, track_lookup = instance.to_slp(track_lookup=track_lookup)
            slp_instances.append(slp_instance)
        return (
            sio.LabeledFrame(
                video=self.video,
                frame_idx=self.frame_id.item(),
                instances=slp_instances,
            ),
            track_lookup,
        )

    @property
    def device(self) -> str:
        """The device the frame is on.

        Returns:
            The string representation of the device the frame is on.
        """
        return self._device

    @device.setter
    def device(self, device: str) -> None:
        """Set the device.

        Note: Do not set `frame.device = device` normally. Use `frame.to(device)` instead.

        Args:
            device: the device the function should be on.
        """
        self._device = device

    @property
    def video_id(self) -> torch.Tensor:
        """The index of the video the frame comes from.

        Returns:
            A tensor containing the video index.
        """
        return self._video_id

    @video_id.setter
    def video_id(self, video_id: int) -> None:
        """Set the video index.

        Note: Generally the video_id should be immutable after initialization.

        Args:
            video_id: an int representing the index of the video that the frame came from.
        """
        self._video_id = torch.tensor([video_id])

    @property
    def frame_id(self) -> torch.Tensor:
        """The index of the frame in a full video.

        Returns:
            A torch tensor containing the index of the frame in the video.
        """
        return self._frame_id

    @frame_id.setter
    def frame_id(self, frame_id: int) -> None:
        """Set the frame index of the frame.

        Note: The frame_id should generally be immutable after initialization.

        Args:
            frame_id: The int index of the frame in the full video.
        """
        self._frame_id = torch.tensor([frame_id])

    @property
    def video(self) -> Union[sio.Video, str]:
        """Get the video associated with the frame.

        Returns: An sio.Video object representing the video or a placeholder string
        if it is not possible to create the sio.Video
        """
        return self._video

    @video.setter
    def video(self, video_filename: str) -> None:
        """Set the video associated with the frame.

        Note: we try to store the video in an sio.Video object.
        However, if this is not possible (e.g. incompatible format or missing filepath)
        then we simply store the string.

        Args:
            video_filename: string path to video_file
        """
        try:
            self._video = sio.Video(video_filename)
        except ValueError:
            self._video = video_filename

    @property
    def img_shape(self) -> torch.Tensor:
        """The shape of the pre-cropped frame.

        Returns:
            A torch tensor containing the shape of the frame. Should generally be (c, h, w)
        """
        return self._img_shape

    @img_shape.setter
    def img_shape(self, img_shape: ArrayLike) -> None:
        """Set the shape of the frame image.

        Note: the img_shape should generally be immutable after initialization.

        Args:
            img_shape: an ArrayLike object containing the shape of the frame image.
        """
        if isinstance(img_shape, torch.Tensor):
            self._img_shape = img_shape
        else:
            self._img_shape = torch.tensor([img_shape])

    @property
    def instances(self) -> List[Instance]:
        """A list of instances in the frame.

        Returns:
            The list of instances that appear in the frame.
        """
        return self._instances

    @instances.setter
    def instances(self, instances: List[Instance]) -> None:
        """Set the frame's instance.

        Args:
            instances: A list of Instances that appear in the frame.
        """
        self._instances = instances

    def has_instances(self) -> bool:
        """Determine whether there are instances in the frame.

        Returns:
            True if there are instances in the frame, otherwise False.
        """
        if self.num_detected == 0:
            return False
        return True

    @property
    def num_detected(self) -> int:
        """The number of instances in the frame.

        Returns:
            the number of instances in the frame.
        """
        return len(self.instances)

    @property
    def asso_output(self) -> ArrayLike:
        """The association matrix between instances outputed directly by transformer.

        Returns:
            An arraylike (n_query, n_nonquery) association matrix between instances.
        """
        return self._asso_output

    def has_asso_output(self) -> bool:
        """Determine whether the frame has an association matrix computed.

        Returns:
            True if the frame has an association matrix otherwise, False.
        """
        if self._asso_output is None or len(self._asso_output) == 0:
            return False
        return True

    @asso_output.setter
    def asso_output(self, asso_output: ArrayLike) -> None:
        """Set the association matrix of a frame.

        Args:
            asso_output: An arraylike (n_query, n_nonquery) association matrix between instances.
        """
        self._asso_output = asso_output

    @property
    def matches(self) -> tuple:
        """Matches between frame instances and availabel trajectories.

        Returns:
            A tuple containing the instance idx and trajectory idx for the matched instance.
        """
        return self._matches

    @matches.setter
    def matches(self, matches: tuple) -> None:
        """Set the frame matches.

        Args:
            matches: A tuple containing the instance idx and trajectory idx for the matched instance.
        """
        self._matches = matches

    def has_matches(self) -> bool:
        """Check whether or not matches have been computed for frame.

        Returns:
            True if frame contains matches otherwise False.
        """
        if self._matches is not None and len(self._matches) > 0:
            return True
        return False

    def get_traj_score(self, key=None) -> Union[dict, ArrayLike, None]:
        """Get dictionary containing association matrix between instances and trajectories along postprocessing pipeline.

        Args:
            key: The key of the trajectory score to be accessed.
            Can be one of {None, 'initial', 'decay_time', 'max_center_dist', 'iou', 'final'}

        Returns:
            - dictionary containing all trajectory scores if key is None
            - trajectory score associated with key
            - None if the key is not found
        """
        if key is None:
            return self._traj_score
        else:
            try:
                return self._traj_score[key]
            except KeyError as e:
                print(f"Could not access {key} traj_score due to {e}")
                return None

    def add_traj_score(self, key, traj_score: ArrayLike) -> None:
        """Add trajectory score to dictionary.

        Args:
            key: key associated with traj score to be used in dictionary
            traj_score: association matrix between instances and trajectories
        """
        self._traj_score[key] = traj_score

    def has_traj_score(self) -> bool:
        """Check if any trajectory association matrix has been saved.

        Returns:
            True there is at least one association matrix otherwise, false.
        """
        if len(self._traj_score) == 0:
            return False
        return True

    def has_gt_track_ids(self) -> bool:
        """Check if any of frames instances has a gt track id.

        Returns:
            True if at least 1 instance has a gt track id otherwise False.
        """
        if self.has_instances():
            return any([instance.has_gt_track_id() for instance in self.instances])
        return False

    def get_gt_track_ids(self) -> torch.Tensor:
        """Get the gt track ids of all instances in the frame.

        Returns:
            an (N,) shaped tensor with the gt track ids of each instance in the frame.
        """
        if not self.has_instances():
            return torch.tensor([])
        return torch.cat([instance.gt_track_id for instance in self.instances])

    def has_pred_track_ids(self) -> bool:
        """Check if any of frames instances has a pred track id.

        Returns:
            True if at least 1 instance has a pred track id otherwise False.
        """
        if self.has_instances():
            return any([instance.has_pred_track_id() for instance in self.instances])
        return False

    def get_pred_track_ids(self) -> torch.Tensor:
        """Get the pred track ids of all instances in the frame.

        Returns:
            an (N,) shaped tensor with the pred track ids of each instance in the frame.
        """
        if not self.has_instances():
            return torch.tensor([])
        return torch.cat([instance.pred_track_id for instance in self.instances])

    def has_bboxes(self) -> bool:
        """Check if any of frames instances has a bounding box.

        Returns:
            True if at least 1 instance has a bounding box otherwise False.
        """
        if self.has_instances():
            return any([instance.has_bboxes() for instance in self.instances])
        return False

    def get_bboxes(self) -> torch.Tensor:
        """Get the bounding boxes of all instances in the frame.

        Returns:
            an (N,4) shaped tensor with bounding boxes of each instance in the frame.
        """
        if not self.has_instances():
            return torch.empty(0, 4)
        return torch.cat([instance.bbox for instance in self.instances], dim=0)

    def has_crops(self) -> bool:
        """Check if any of frames instances has a crop.

        Returns:
            True if at least 1 instance has a crop otherwise False.
        """
        if self.has_instances():
            return any([instance.has_crop() for instance in self.instances])
        return False

    def get_crops(self) -> torch.Tensor:
        """Get the crops of all instances in the frame.

        Returns:
            an (N, C, H, W) shaped tensor with crops of each instance in the frame.
        """
        if not self.has_instances():
            return torch.tensor([])
        try:
            return torch.cat([instance.crop for instance in self.instances], dim=0)
        except Exception as e:
            print(self)
            raise (e)

    def has_features(self):
        """Check if any of frames instances has reid features already computed.

        Returns:
            True if at least 1 instance have reid features otherwise False.
        """
        if self.has_instances():
            return any([instance.has_features() for instance in self.instances])
        return False

    def get_features(self):
        """Get the reid feature vectors of all instances in the frame.

        Returns:
            an (N, D) shaped tensor with reid feature vectors of each instance in the frame.
        """
        if not self.has_instances():
            return torch.tensor([])
        return torch.cat([instance.features for instance in self.instances], dim=0)

    def get_anchors(self) -> list[str]:
        """Get the anchor names of instances in the frame.

        Returns:
            A list of anchor names used by the instances to get the crop.
        """
        return [instance.anchor for instance in self.instances]

    def get_centroids(self) -> tuple[list[str], ArrayLike]:
        """Get the centroids around which each instance's crop was formed.

        Returns:
            anchors: the node names for the corresponding point
            points: an n_instances x 2 array containing the centroids
        """
        anchors = [
            anchor for instance in self.instances for anchor in instance.centroid.keys()
        ]

        points = np.array(
            [
                point
                for instance in self.instances
                for point in instance.centroid.values()
            ]
        )

        return (anchors, points)<|MERGE_RESOLUTION|>--- conflicted
+++ resolved
@@ -329,7 +329,6 @@
         self._centroid = centroid
 
     @property
-<<<<<<< HEAD
     def anchor(self) -> list[str]:
         """The anchor node name around which the crop was formed.
 
@@ -338,18 +337,7 @@
         """
         if self.centroid:
             return list(self.centroid.keys())
-=======
-    def anchor(self) -> str:
-        """The anchor node name around which the crop was formed.
-
-        Returns:
-            the node name of the anchor around which the crop was formed
-        """
-        if self.centroid:
-            return list(self.centroid.keys())[0]
->>>>>>> 1b7e8179
-        return ""
-
+          
     @property
     def crop(self) -> torch.Tensor:
         """The crop of the instance.
